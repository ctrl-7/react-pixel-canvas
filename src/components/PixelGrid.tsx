--- conflicted
+++ resolved
@@ -4,11 +4,7 @@
 import { Tooltip, TooltipTrigger, TooltipContent } from '@/components/ui/tooltip'
 import { Undo2, Redo2, Trash2, ChevronDown } from 'lucide-react'
 import SettingsDialog from './SettingsDialog'
-<<<<<<< HEAD
 import { exportOptions, type ExportData, type ExportTypes } from '@/util/export'
-import { DropdownMenuContent, DropdownMenuItem, DropdownMenu, DropdownMenuTrigger } from './ui/dropdown-menu'
-=======
-import { exportOptions, type ExportTypes } from '@/util/export'
 import {
   DropdownMenuContent,
   DropdownMenuItem,
@@ -16,7 +12,6 @@
   DropdownMenuTrigger,
 } from './ui/dropdown-menu'
 import clsx from 'clsx'
->>>>>>> 1c96695b
 
 interface PixelGridProps {
   rows?: number

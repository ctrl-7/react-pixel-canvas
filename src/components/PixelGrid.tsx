--- conflicted
+++ resolved
@@ -378,13 +378,11 @@
           </Tooltip>
         </div>
 
-<<<<<<< HEAD
         {/* Eyedropper Info */}
         <div className="bg-white dark:bg-gray-800 p-2 rounded-lg shadow-lg">
           <div className="text-xs text-gray-600 dark:text-gray-300 text-center">
             Hold <kbd className="px-1 py-0.5 bg-gray-200 dark:bg-gray-700 rounded text-xs">I</kbd>{' '}
             to sample colors
-=======
         {/* Preset Colors Palette */}
         <div className="bg-white dark:bg-gray-800 p-2 rounded-lg shadow-lg">
           <div className="grid grid-cols-5 gap-1.5">
@@ -408,7 +406,6 @@
                 <TooltipContent>{presetColor.toUpperCase()}</TooltipContent>
               </Tooltip>
             ))}
->>>>>>> 0e87deb9
           </div>
         </div>
 

import React, { useEffect, useReducer, useRef, useState } from 'react'
import ColorPicker from './ColorPicker'
import { Button } from '@/components/ui/button'
import { Tooltip, TooltipTrigger, TooltipContent } from '@/components/ui/tooltip'
import { Undo2, Redo2, Trash2, ChevronDown, Paintbrush, Eraser } from 'lucide-react'
import SettingsDialog from './SettingsDialog'
import { exportOptions, type ExportData, type ExportTypes } from '@/util/export'
import {
  DropdownMenuContent,
  DropdownMenuItem,
  DropdownMenu,
  DropdownMenuTrigger,
} from './ui/dropdown-menu'
import clsx from 'clsx'

interface PixelGridProps {
  rows?: number
  cols?: number
}

<<<<<<< HEAD
export type GridState = {
=======
type ToolMode = 'paint' | 'eraser'

type GridState = {
>>>>>>> 8129e710
  past: string[][][]
  present: string[][]
  future: string[][][]
}
export type Action =
  | { type: 'PAINT'; row: number; col: number; color: string }
  | { type: 'UNDO' }
  | { type: 'REDO' }
  | { type: 'RESET' }
  | { type: 'RESET_WITH_SETTINGS'; rows: number; cols: number; defaultColor: string }
  | { type: 'LOAD_STATE'; state: GridState }

const DEFAULT_GRID = 16

const createEmptyGrid = (rows: number, cols: number, color: string = '#ffffff') =>
  Array.from({ length: rows }, () => Array.from({ length: cols }, () => color))

const gridReducer = (state: GridState, action: Action): GridState => {
  switch (action.type) {
    case 'PAINT': {
      const { row, col, color } = action
      const newPresent = state.present.map((r, i) =>
        r.map((c, j) => (i === row && j === col ? color : c))
      )
      return { past: [...state.past, state.present], present: newPresent, future: [] }
    }
    case 'UNDO': {
      if (state.past.length === 0) return state
      const previous = state.past[state.past.length - 1]
      return {
        past: state.past.slice(0, state.past.length - 1),
        present: previous,
        future: [state.present, ...state.future],
      }
    }
    case 'REDO': {
      if (state.future.length === 0) return state
      const next = state.future[0]
      return { past: [...state.past, state.present], present: next, future: state.future.slice(1) }
    }
    case 'RESET': {
      return {
        past: [...state.past, state.present],
        present: createEmptyGrid(DEFAULT_GRID, DEFAULT_GRID),
        future: [],
      }
    }
    case 'RESET_WITH_SETTINGS': {
      const { rows, cols, defaultColor } = action
      return {
        past: [],
        present: Array.from({ length: rows }, () =>
          Array.from({ length: cols }, () => defaultColor)
        ),
        future: [],
      }
    }
    case 'LOAD_STATE': {
      return action.state
    }
    default:
      return state
  }
}

const PixelGrid: React.FC<PixelGridProps> = ({ rows = DEFAULT_GRID, cols = DEFAULT_GRID }) => {
  const [selectedColor, setSelectedColor] = useState('#000000')
  const [darkMode, setDarkMode] = useState(() => localStorage.getItem('theme') === 'dark')
  const [showGridLines, setShowGridLines] = useState(true)
  const [toolMode, setToolMode] = useState<ToolMode>('paint')

  const [gridRows, setGridRows] = useState(rows)
  const [gridCols, setGridCols] = useState(cols)
  const [cellSize, setCellSize] = useState(32)
  const [defaultCellColor, setDefaultCellColor] = useState('#ffffff')

  const [state, dispatch] = useReducer(gridReducer, {
    past: [],
    present: createEmptyGrid(gridRows, gridCols, defaultCellColor),
    future: [],
  })

  const gridRef = useRef<HTMLDivElement>(null)

  useEffect(() => {
    dispatch({
      type: 'RESET_WITH_SETTINGS',
      rows: gridRows,
      cols: gridCols,
      defaultColor: defaultCellColor,
    })
  }, [gridRows, gridCols, defaultCellColor])

  // Persist dark mode
  useEffect(() => {
    const root = window.document.documentElement
    if (darkMode) {
      root.classList.add('dark')
      localStorage.setItem('theme', 'dark')
    } else {
      root.classList.remove('dark')
      localStorage.setItem('theme', 'light')
    }
  }, [darkMode])

  // Persist other settings
  useEffect(() => {
    const settings = { selectedColor, toolMode }
    localStorage.setItem('pixelgrid-settings', JSON.stringify(settings))
  }, [selectedColor, toolMode])

  // Load persisted settings
  useEffect(() => {
    const savedSettings = localStorage.getItem('pixelgrid-settings')
    if (savedSettings) {
      try {
        const { selectedColor: savedColor, toolMode: savedTool } = JSON.parse(savedSettings)
        if (savedColor) setSelectedColor(savedColor)
        if (savedTool) setToolMode(savedTool)
      } catch (e) {
        console.warn('Failed to load saved settings:', e)
      }
    }
  }, [])

  const handleCellClick = (row: number, col: number) => {
    let colorToUse: string

    switch (toolMode) {
      case 'paint':
        colorToUse = selectedColor
        break
      case 'eraser':
        colorToUse = defaultCellColor // Use default background color
        break
      default:
        colorToUse = selectedColor
    }

    dispatch({ type: 'PAINT', row, col, color: colorToUse })
  }

  const handleExport = (format: ExportTypes) => {
    if (!gridRef.current) return

    const exportOption = exportOptions.find((option) => option.format === format)
    if (!exportOption) return

    const passedData = (format === 'json') ? state : gridRef.current;

    exportOption
      .converter(passedData as ExportData)
      .then((dataUrl) => {
        const link = document.createElement('a')
        link.download = `pixel-art.${exportOption.format}`
        link.href = dataUrl
        link.click()
      })
      .catch((err) => console.error('Export failed:', err))
  }

  useEffect(() => {
    const handleKeyDown = (event: KeyboardEvent) => {
      const triggerAction = (action: Function) => {
        event.preventDefault()
        action()
      }

      const modifierKeyPressed = event.ctrlKey || event.metaKey

      if (modifierKeyPressed) {
        // Ctrl/Cmd + Z = Undo
        // Ctrl/Cmd + Shift + Z = Redo
        if (event.key === 'z') {
          if (event.shiftKey) triggerAction(() => dispatch({ type: 'REDO' }))
          else triggerAction(() => dispatch({ type: 'UNDO' }))
        }

        // Ctrl/Cmd + Y = Redo
        if (event.key === 'y') triggerAction(() => dispatch({ type: 'REDO' }))
      } else {
        // C = Reset
        if (event.key === 'c') triggerAction(() => dispatch({ type: 'RESET' }))

        // D = Toggle Dark Mode
        if (event.key === 'd') triggerAction(() => setDarkMode((prev) => !prev))

        // P = Paint mode
        if (event.key === 'p') triggerAction(() => setToolMode('paint'))

        // E = Eraser mode
        if (event.key === 'e') triggerAction(() => setToolMode('eraser'))
      }
    }

    window.addEventListener('keydown', handleKeyDown)
    return () => window.removeEventListener('keydown', handleKeyDown)
  }, [])

  return (
    <div className="bg-gray-50 dark:bg-gray-900 flex items-center justify-center">
      {/* Pixel Grid */}
      <div
        ref={gridRef}
        className={clsx({
          'bg-gray-300 dark:bg-gray-700 gap-[1px]': showGridLines,
        })}
        style={{
          display: 'grid',
          gridTemplateColumns: `repeat(${gridCols}, ${cellSize}px)`,
          gridTemplateRows: `repeat(${gridRows}, ${cellSize}px)`,
        }}
      >
        {state.present.map((row, i) =>
          row.map((color, j) => (
            <div
              key={`${i}-${j}`}
              onClick={() => handleCellClick(i, j)}
              onMouseDown={() => handleCellClick(i, j)}
              onMouseEnter={(e) => {
                const LEFT_MOUSE = 1
                if (e.buttons === LEFT_MOUSE) {
                  handleCellClick(i, j)
                }
              }}
              style={{ backgroundColor: color, width: `${cellSize}px`, height: `${cellSize}px` }}
              className={clsx('transition-colors select-none', {
                'cursor-crosshair': toolMode === 'paint',
                'cursor-eraser': toolMode === 'eraser',
              })}
            />
          ))
        )}
      </div>

      {/* Bottom-Left Floating Toolbar */}
      <div className="absolute bottom-4 left-4 flex gap-2 flex-col">
        {/* Tool Selection */}
        <div className="flex gap-2 bg-white dark:bg-gray-800 p-2 rounded-lg shadow-lg">
          <Tooltip>
            <TooltipTrigger asChild>
              <Button
                variant={toolMode === 'paint' ? 'default' : 'outline'}
                size="sm"
                onClick={() => setToolMode('paint')}
              >
                <Paintbrush className="h-4 w-4" />
              </Button>
            </TooltipTrigger>
            <TooltipContent>Paint Mode (P)</TooltipContent>
          </Tooltip>

          <Tooltip>
            <TooltipTrigger asChild>
              <Button
                variant={toolMode === 'eraser' ? 'default' : 'outline'}
                size="sm"
                onClick={() => setToolMode('eraser')}
              >
                <Eraser className="h-4 w-4" />
              </Button>
            </TooltipTrigger>
            <TooltipContent>Eraser Mode - Default Color (E)</TooltipContent>
          </Tooltip>
        </div>

        {/* Action Buttons */}
        <div className="flex gap-2">
          <Tooltip>
            <TooltipTrigger asChild>
              <Button
                variant="outline"
                onClick={() => dispatch({ type: 'UNDO' })}
                disabled={state.past.length === 0}
              >
                <Undo2 />
              </Button>
            </TooltipTrigger>
            <TooltipContent>Undo (Ctrl+Z)</TooltipContent>
          </Tooltip>

          <Tooltip>
            <TooltipTrigger asChild>
              <Button
                variant="outline"
                onClick={() => dispatch({ type: 'REDO' })}
                disabled={state.future.length === 0}
              >
                <Redo2 />
              </Button>
            </TooltipTrigger>
            <TooltipContent>Redo (Ctrl+Y)</TooltipContent>
          </Tooltip>

          <Tooltip>
            <TooltipTrigger asChild>
              <Button variant="outline" onClick={() => dispatch({ type: 'RESET' })}>
                <Trash2 />
              </Button>
            </TooltipTrigger>
            <TooltipContent>Clear Canvas (C)</TooltipContent>
          </Tooltip>
        </div>
      </div>

      {/* Bottom-Center Floating Color Picker */}
      <div className="absolute bottom-4 left-1/2 transform -translate-x-1/2 flex gap-4">
        {/* Paint Color */}
        {toolMode === 'paint' && (
          <div className="bg-white dark:bg-gray-800 p-3 rounded-lg shadow-lg">
            <div className="text-xs text-gray-600 dark:text-gray-300 mb-2 text-center">
              Paint Color
            </div>
            <Tooltip>
              <TooltipTrigger asChild>
                <ColorPicker color={selectedColor} onChange={setSelectedColor} />
              </TooltipTrigger>
              <TooltipContent>Paint Color</TooltipContent>
            </Tooltip>
          </div>
        )}

        {/* Eraser Color */}
        {toolMode === 'eraser' && (
          <div className="bg-white dark:bg-gray-800 p-3 rounded-lg shadow-lg">
            <div className="text-xs text-gray-600 dark:text-gray-300 mb-2 text-center">Eraser</div>
            <div className="flex items-center gap-2 flex-col">
              <div
                className="size-10 border-2 border-gray-300 dark:border-gray-600 rounded cursor-not-allowed flex items-center justify-center"
                style={{ backgroundColor: defaultCellColor }}
              >
                <Eraser className="h-4 w-4 text-gray-600" />
              </div>
              <span className="text-sm">{defaultCellColor.toUpperCase()}</span>
            </div>
          </div>
        )}
      </div>

      {/* Bottom-Right Floating Export and Settings */}
      <div className="absolute bottom-4 right-4 flex gap-2 items-center">
        <Tooltip>
          <TooltipTrigger asChild>
            <DropdownMenu>
              <DropdownMenuTrigger asChild>
                <Button variant="outline">
                  Export as
                  <ChevronDown className="ml-1 h-4 w-4" />
                </Button>
              </DropdownMenuTrigger>
              <DropdownMenuContent>
                {exportOptions.map((option) => (
                  <DropdownMenuItem
                    key={option.format}
                    onClick={() => handleExport(option.format as ExportTypes)}
                  >
                    {option.label}
                  </DropdownMenuItem>
                ))}
              </DropdownMenuContent>
            </DropdownMenu>
          </TooltipTrigger>
          <TooltipContent>Export your pixel art</TooltipContent>
        </Tooltip>


        {/* Settings Alert Dialog */}
        <SettingsDialog
          showGridLines={showGridLines}
          toggleGridLines={() => setShowGridLines((p) => !p)}
          darkMode={darkMode}
          toggleDarkMode={() => setDarkMode(!darkMode)}
          gridRows={gridRows}
          setGridRows={setGridRows}
          gridCols={gridCols}
          setGridCols={setGridCols}
          cellSize={cellSize}
          setCellSize={setCellSize}
          defaultCellColor={defaultCellColor}
          setDefaultCellColor={setDefaultCellColor}
          selectedColor={selectedColor}
          setSelectedColor={setSelectedColor}
          dispatch={dispatch}
        />
      </div>
    </div>
  )
}

export default PixelGrid<|MERGE_RESOLUTION|>--- conflicted
+++ resolved
@@ -18,13 +18,9 @@
   cols?: number
 }
 
-<<<<<<< HEAD
+type ToolMode = 'paint' | 'eraser'
+
 export type GridState = {
-=======
-type ToolMode = 'paint' | 'eraser'
-
-type GridState = {
->>>>>>> 8129e710
   past: string[][][]
   present: string[][]
   future: string[][][]

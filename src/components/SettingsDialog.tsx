import {
  AlertDialog,
  AlertDialogContent,
  AlertDialogDescription,
  AlertDialogFooter,
  AlertDialogHeader,
  AlertDialogTitle,
  AlertDialogTrigger,
} from '@/components/ui/alert-dialog'
<<<<<<< HEAD
import { Button } from '@/components/ui/button'
import { Moon, Settings, Sun, Upload, X as XIcon } from 'lucide-react'
import React, { useEffect, useState } from 'react'
import type { Action, GridState } from './PixelGrid'
=======
import { Sun, Moon, X as XIcon, Settings, EyeClosed, Eye } from 'lucide-react'
>>>>>>> 1c96695b

interface SettingsDialogProps {
  darkMode: boolean
  toggleDarkMode: () => void
  showGridLines: boolean
  toggleGridLines: () => void
  gridRows: number
  setGridRows: (rows: number) => void
  gridCols: number
  setGridCols: (cols: number) => void
  cellSize: number
  setCellSize: (size: number) => void
  defaultCellColor: string
  setDefaultCellColor: (color: string) => void
  selectedColor: string
  setSelectedColor: (color: string) => void
  dispatch: React.Dispatch<Action>
}

const SettingsDialog: React.FC<SettingsDialogProps> = ({
  showGridLines,
  toggleGridLines,
  darkMode,
  toggleDarkMode,
  gridRows,
  setGridRows,
  gridCols,
  setGridCols,
  cellSize,
  setCellSize,
  defaultCellColor,
  setDefaultCellColor,
  selectedColor,
  setSelectedColor,
  dispatch,
}) => {
  const [open, setOpen] = useState(false)

  // Load saved settings from localStorage on mount
  useEffect(() => {
    const saved = localStorage.getItem('pixelgrid-settings')
    if (saved) {
      const data = JSON.parse(saved)
      if (data.gridRows) setGridRows(data.gridRows)
      if (data.gridCols) setGridCols(data.gridCols)
      if (data.cellSize) setCellSize(data.cellSize)
      if (data.defaultCellColor) setDefaultCellColor(data.defaultCellColor)
      if (data.selectedColor) setSelectedColor(data.selectedColor)
    }
  }, [])

  // Save settings to localStorage whenever they change
  useEffect(() => {
    const settings = {
      gridRows,
      gridCols,
      cellSize,
      defaultCellColor,
      selectedColor,
      darkMode,
    }
    localStorage.setItem('pixelgrid-settings', JSON.stringify(settings))
  }, [gridRows, gridCols, cellSize, defaultCellColor, selectedColor, darkMode])

  const handleLoadJSON = () => {
    const input = document.createElement('input')
    input.type = 'file'
    input.accept = '.json'
    input.onchange = (event) => {
      const file = (event.target as HTMLInputElement).files?.[0]
      if (!file) return

      const reader = new FileReader()
      reader.onload = (e) => {
        try {
          const jsonString = e.target?.result as string
          const gridState = JSON.parse(jsonString) as GridState
          dispatch({ type: 'LOAD_STATE', state: gridState })
        } catch (error) {
          console.error('Failed to load JSON:', error)
          alert('Invalid JSON file format')
        }
      }
      reader.readAsText(file)
    }
    input.click()
  }

  return (
    <AlertDialog open={open} onOpenChange={setOpen}>
      <AlertDialogTrigger asChild>
        <Button variant="outline">
          <Settings />
        </Button>
      </AlertDialogTrigger>

      <AlertDialogContent className="">
        <AlertDialogHeader>
          <AlertDialogTitle>Settings</AlertDialogTitle>
          <AlertDialogDescription>
            Configure your PixelGrid preferences below.
          </AlertDialogDescription>
        </AlertDialogHeader>

        <div className="flex flex-col gap-4 mt-4">
          {/* Dark Mode Toggle */}
          <div className="flex items-center justify-between">
            <span>Dark Mode</span>
            <Button onClick={toggleDarkMode}>
              {darkMode ? <Sun size={16} /> : <Moon size={16} />}
            </Button>
          </div>

          {/* Grid Lines Toggle */}
          <div className="flex items-center justify-between">
            <span>Grid Lines</span>
            <Button onClick={toggleGridLines}>
              {showGridLines ? <EyeClosed size={16} /> : <Eye size={16} />}
            </Button>
          </div>

          {/* Grid Rows */}
          <div className="flex items-center justify-between">
            <span>Grid Rows</span>
            <input
              type="number"
              min={1}
              value={gridRows}
              onChange={(e) => setGridRows(Number(e.target.value))}
              className="border rounded px-2 py-1 w-20 dark:bg-gray-800 dark:text-white"
            />
          </div>

          {/* Grid Columns */}
          <div className="flex items-center justify-between">
            <span>Grid Columns</span>
            <input
              type="number"
              min={1}
              value={gridCols}
              onChange={(e) => setGridCols(Number(e.target.value))}
              className="border rounded px-2 py-1 w-20 dark:bg-gray-800 dark:text-white"
            />
          </div>

          {/* Cell Size */}
          <div className="flex items-center justify-between">
            <span>Cell Size (px)</span>
            <input
              type="number"
              min={4}
              value={cellSize}
              onChange={(e) => setCellSize(Number(e.target.value))}
              className="border rounded px-2 py-1 w-20 dark:bg-gray-800 dark:text-white"
            />
          </div>

          {/* Default Cell Color */}
          <div className="flex items-center justify-between">
            <span>Default Cell Color</span>
            <div className="flex items-center gap-2">
              <span>{defaultCellColor.toLocaleUpperCase()}</span>
              <input
                type="color"
                value={defaultCellColor}
                onChange={(e) => setDefaultCellColor(e.target.value)}
                className="w-20 h-10 border rounded"
              />
            </div>
          </div>

          {/* Selected Color */}
          <div className="flex items-center justify-between">
            <span>Selected Color</span>
            <div className="flex items-center gap-2">
              <span>{selectedColor.toLocaleUpperCase()}</span>
              <input
                type="color"
                value={selectedColor}
                onChange={(e) => setSelectedColor(e.target.value)}
                className="w-20 h-10 border rounded"
              />
            </div>
          </div>
        </div>

        <div className="flex items-center justify-between">
          <span>Load from JSON</span>
          <div className="flex items-center gap-2">
            <Button variant="outline" onClick={handleLoadJSON}>
              <Upload />
            </Button>
          </div>
        </div>

        {/* Close Button */}
        <AlertDialogFooter className="absolute right-4 top-4">
          <Button className="cursor-pointer" onClick={() => setOpen(false)} variant="outline">
            <XIcon />
          </Button>
        </AlertDialogFooter>
      </AlertDialogContent>
    </AlertDialog>
  )
}

export default SettingsDialog<|MERGE_RESOLUTION|>--- conflicted
+++ resolved
@@ -7,14 +7,10 @@
   AlertDialogTitle,
   AlertDialogTrigger,
 } from '@/components/ui/alert-dialog'
-<<<<<<< HEAD
 import { Button } from '@/components/ui/button'
-import { Moon, Settings, Sun, Upload, X as XIcon } from 'lucide-react'
+import { Moon, Settings, Sun, Upload, X as XIcon, EyeClosed, Eye } from 'lucide-react'
 import React, { useEffect, useState } from 'react'
 import type { Action, GridState } from './PixelGrid'
-=======
-import { Sun, Moon, X as XIcon, Settings, EyeClosed, Eye } from 'lucide-react'
->>>>>>> 1c96695b
 
 interface SettingsDialogProps {
   darkMode: boolean
